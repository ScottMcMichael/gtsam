/**
 * GTSAM Wrap Module Definition
 *
 * These are the current classes available through the matlab toolbox interface,
 * add more functions/classes as they are available.
 *
 * Requirements:
 *   Classes must start with an uppercase letter
 *   Only one Method/Constructor per line
 *   Methods can return
 *     - Eigen types:       Matrix, Vector
 *     - C/C++ basic types: string, bool, size_t, size_t, double, char, unsigned char
 *     - void
 *     - Any class with which be copied with boost::make_shared()
 *     - boost::shared_ptr of any object type
 *   Limitations on methods
 *     - Parsing does not support overloading
 *     - There can only be one method (static or otherwise) with a given name
 *   Arguments to functions any of
 *   	 - Eigen types:       Matrix, Vector
 *   	 - Eigen types and classes as an optionally const reference
 *     - C/C++ basic types: string, bool, size_t, size_t, double, char, unsigned char
 *     - Any class with which be copied with boost::make_shared() (except Eigen)
 *     - boost::shared_ptr of any object type (except Eigen)
 *   Comments can use either C++ or C style, with multiple lines
 *   Namespace definitions
 *     - Names of namespaces must start with a lowercase letter
 *   	 - start a namespace with "namespace {"
 *   	 - end a namespace with exactly "}///\namespace [namespace_name]", optionally adding the name of the namespace
 *   	 - This ending is not C++ standard, and must contain "}///\namespace" to parse
 *   	 - Namespaces can be nested
 *   Namespace usage
 *   	 - Namespaces can be specified for classes in arguments and return values
 *   	 - In each case, the namespace must be fully specified, e.g., "namespace1::namespace2::ClassName"
 *   Using namespace
 *   	 - To use a namespace (e.g., generate a "using namespace x" line in cpp files), add "using namespace x;"
 *   	 - This declaration applies to all classes *after* the declaration, regardless of brackets
 *   Methods must start with a lowercase letter
 *   Static methods must start with a letter (upper or lowercase) and use the "static" keyword
 *   Includes in C++ wrappers
 *   	 - By default, the include will be <[classname].h>
 *   	 - All namespaces must have angle brackets: <path>
 *   	 - To override, add a full include statement just before the class statement
 *   	 - An override include can be added for a namespace by placing it just before the namespace statement
 *   	 - Both classes and namespace accept exactly one namespace
 *   Overriding type dependency checks
 *     - If you are using a class 'OtherClass' not wrapped in this definition file, add "class OtherClass;" to avoid a dependency error
 *     - Limitation: this only works if the class does not need a namespace specification
 */

/**
 * Status:
 *  - TODO: global functions
 *  - TODO: default values for arguments
 *  - TODO: overloaded functions
 *  - TODO: signatures for constructors can be ambiguous if two types have the same first letter
 *  - TODO: Handle gtsam::Rot3M conversions to quaternions
 */

namespace gtsam {

//*************************************************************************
// base
//*************************************************************************

//*************************************************************************
// geometry
//*************************************************************************

class Point2 {
  // Standard Constructors
	Point2();
	Point2(double x, double y);
<<<<<<< HEAD
=======
	Point2(Vector v);
>>>>>>> d9100aad

  // Testable
  void print(string s) const;
  bool equals(const gtsam::Point2& pose, double tol) const;

  // Group
  static gtsam::Point2 identity();
  gtsam::Point2 inverse() const;
  gtsam::Point2 compose(const gtsam::Point2& p2) const;
  gtsam::Point2 between(const gtsam::Point2& p2) const;

  // Manifold
  static size_t Dim();
  size_t dim() const;
  gtsam::Point2 retract(Vector v) const;
  Vector localCoordinates(const gtsam::Point2& p) const;

  // Lie Group
  static gtsam::Point2 Expmap(Vector v);
	static Vector Logmap(const gtsam::Point2& p);

  // Standard Interface
  double x() const;
	double y() const;
  Vector vector() const;
};

class StereoPoint2 {
  // Standard Constructors
  StereoPoint2();
  StereoPoint2(double uL, double uR, double v);

  // Testable
  void print(string s) const;
  bool equals(const gtsam::StereoPoint2& point, double tol) const;

  // Group
  static gtsam::StereoPoint2 identity();
  gtsam::StereoPoint2 inverse() const;
  gtsam::StereoPoint2 compose(const gtsam::StereoPoint2& p2) const;
  gtsam::StereoPoint2 between(const gtsam::StereoPoint2& p2) const;

  // Manifold
  static size_t Dim();
  size_t dim() const;
  gtsam::StereoPoint2 retract(Vector v) const;
  Vector localCoordinates(const gtsam::StereoPoint2& p) const;

  // Lie Group
  static gtsam::StereoPoint2 Expmap(Vector v);
  static Vector Logmap(const gtsam::StereoPoint2& p);

  // Standard Interface
  Vector vector() const;
};

class Point3 {
  // Standard Constructors
	Point3();
	Point3(double x, double y, double z);
	Point3(Vector v);

  // Testable
  void print(string s) const;
  bool equals(const gtsam::Point3& p, double tol) const;

  // Group
  static gtsam::Point3 identity();
  gtsam::Point3 inverse() const;
  gtsam::Point3 compose(const gtsam::Point3& p2) const;
  gtsam::Point3 between(const gtsam::Point3& p2) const;

  // Manifold
  static size_t Dim();
  size_t dim() const;
  gtsam::Point3 retract(Vector v) const;
  Vector localCoordinates(const gtsam::Point3& p) const;

  // Lie Group
  static gtsam::Point3 Expmap(Vector v);
	static Vector Logmap(const gtsam::Point3& p);

  // Standard Interface
	Vector vector() const;
	double x() const;
	double y() const;
	double z() const;
};

class Rot2 {
  // Standard Constructors and Named Constructors
	Rot2();
	Rot2(double theta);
  static gtsam::Rot2 fromAngle(double theta);
  static gtsam::Rot2 fromDegrees(double theta);
  static gtsam::Rot2 fromCosSin(double c, double s);

  // Testable
  void print(string s) const;
  bool equals(const gtsam::Rot2& rot, double tol) const;

  // Group
  static gtsam::Rot2 identity();
<<<<<<< HEAD
  static gtsam::Rot2 inverse();
=======
  gtsam::Rot2 inverse();
>>>>>>> d9100aad
  gtsam::Rot2 compose(const gtsam::Rot2& p2) const;
  gtsam::Rot2 between(const gtsam::Rot2& p2) const;

  // Manifold
  static size_t Dim();
  size_t dim() const;
  gtsam::Rot2 retract(Vector v) const;
  Vector localCoordinates(const gtsam::Rot2& p) const;

  // Lie Group
  static gtsam::Rot2 Expmap(Vector v);
	static Vector Logmap(const gtsam::Rot2& p);

  // Group Action on Point2
  gtsam::Point2 rotate(const gtsam::Point2& point) const;
  gtsam::Point2 unrotate(const gtsam::Point2& point) const;

  // Standard Interface
	static gtsam::Rot2 relativeBearing(const gtsam::Point2& d); // Ignoring derivative
	static gtsam::Rot2 atan2(double y, double x);
	double theta() const;
	double degrees() const;
	double c() const;
	double s() const;
  Matrix matrix() const;
};

class Rot3 {
  // Standard Constructors and Named Constructors
	Rot3();
	Rot3(Matrix R);
	static gtsam::Rot3 Rx(double t);
	static gtsam::Rot3 Ry(double t);
	static gtsam::Rot3 Rz(double t);
//  static gtsam::Rot3 RzRyRx(double x, double y, double z); // FIXME: overloaded functions don't work yet
	static gtsam::Rot3 RzRyRx(Vector xyz);
	static gtsam::Rot3 yaw(double t); // positive yaw is to right (as in aircraft heading)
	static gtsam::Rot3 pitch(double t); // positive pitch is up (increasing aircraft altitude)
	static gtsam::Rot3 roll(double t); // positive roll is to right (increasing yaw in aircraft)
	static gtsam::Rot3 ypr(double y, double p, double r);
	static gtsam::Rot3 quaternion(double w, double x, double y, double z);
	static gtsam::Rot3 rodriguez(Vector v);

  // Testable
	void print(string s) const;
	bool equals(const gtsam::Rot3& rot, double tol) const;

  // Group
	static gtsam::Rot3 identity();
  gtsam::Rot3 inverse() const;
	gtsam::Rot3 compose(const gtsam::Rot3& p2) const;
	gtsam::Rot3 between(const gtsam::Rot3& p2) const;

  // Manifold
  static size_t Dim();
  size_t dim() const;
  gtsam::Rot3 retractCayley(Vector v) const;
  gtsam::Rot3 retract(Vector v) const;
  Vector localCoordinates(const gtsam::Rot3& p) const;

  // Group Action on Point3
	gtsam::Point3 rotate(const gtsam::Point3& p) const;
	gtsam::Point3 unrotate(const gtsam::Point3& p) const;

  // Standard Interface
	static gtsam::Rot3 Expmap(Vector v);
	static Vector Logmap(const gtsam::Rot3& p);
	Matrix matrix() const;
	Matrix transpose() const;
	gtsam::Point3 column(size_t index) const;
	Vector xyz() const;
	Vector ypr() const;
	Vector rpy() const;
	double roll() const;
	double pitch() const;
	double yaw() const;
//  Vector toQuaternion() const;  // FIXME: Can't cast to Vector properly
  Matrix matrix() const;
};

class Pose2 {
  // Standard Constructor
	Pose2();
	Pose2(double x, double y, double theta);
	Pose2(double theta, const gtsam::Point2& t);
	Pose2(const gtsam::Rot2& r, const gtsam::Point2& t);
	Pose2(Vector v);

  // Testable
  void print(string s) const;
  bool equals(const gtsam::Pose2& pose, double tol) const;

  // Group
  static gtsam::Pose2 identity();
  gtsam::Pose2 inverse() const;
  gtsam::Pose2 compose(const gtsam::Pose2& p2) const;
  gtsam::Pose2 between(const gtsam::Pose2& p2) const;

  // Manifold
  static size_t Dim();
  size_t dim() const;
  gtsam::Pose2 retract(Vector v) const;
  Vector localCoordinates(const gtsam::Pose2& p) const;

  // Lie Group
	static gtsam::Pose2 Expmap(Vector v);
	static Vector Logmap(const gtsam::Pose2& p);
  Matrix adjointMap() const;
<<<<<<< HEAD
  Vector adjoint() const;
  static Matrix wedge();
=======
  Vector adjoint(const Vector& xi) const;
  static Matrix wedge(double vx, double vy, double w);
>>>>>>> d9100aad

  // Group Actions on Point2
  gtsam::Point2 transform_from(const gtsam::Point2& p) const;
  gtsam::Point2 transform_to(const gtsam::Point2& p) const;

  // Standard Interface
	double x() const;
	double y() const;
	double theta() const;
	gtsam::Rot2 bearing(const gtsam::Point2& point) const;
	double range(const gtsam::Point2& point) const;
	gtsam::Point2 translation() const;
	gtsam::Rot2 rotation() const;
  Matrix matrix() const;
};

class Pose3 {
	// Standard Constructors
	Pose3();
	Pose3(const gtsam::Pose3& pose);
	Pose3(const gtsam::Rot3& r, const gtsam::Point3& t);
	// Pose3(const gtsam::Pose2& pose2); // FIXME: shadows Pose3(Pose3 pose)
	Pose3(Matrix t);

	// Testable
	void print(string s) const;
	bool equals(const gtsam::Pose3& pose, double tol) const;

	// Group
	static gtsam::Pose3 identity();
	gtsam::Pose3 inverse() const;
	gtsam::Pose3 compose(const gtsam::Pose3& p2) const;
	gtsam::Pose3 between(const gtsam::Pose3& p2) const;

	// Manifold
	static size_t Dim();
	size_t dim() const;
	gtsam::Pose3 retract(Vector v) const;
	gtsam::Pose3 retractFirstOrder(Vector v) const;
	Vector localCoordinates(const gtsam::Pose3& T2) const;

	// Lie Group
	static gtsam::Pose3 Expmap(Vector v);
	static Vector Logmap(const gtsam::Pose3& p);
	Matrix adjointMap() const;
	Vector adjoint(const Vector& xi) const;
	static Matrix wedge(double wx, double wy, double wz, double vx, double vy, double vz);

	// Group Action on Point3
	gtsam::Point3 transform_from(const gtsam::Point3& p) const;
	gtsam::Point3 transform_to(const gtsam::Point3& p) const;

	// Standard Interface
	gtsam::Rot3 rotation() const;
	gtsam::Point3 translation() const;
	double x() const;
	double y() const;
	double z() const;
	Matrix matrix() const;
	// gtsam::Pose3 transform_to(const gtsam::Pose3& pose) const; // FIXME: shadows other transform_to()
	double range(const gtsam::Point3& point);
	// double range(const gtsam::Pose3& pose); // FIXME: shadows other range
};

class Cal3_S2 {
  // Standard Constructors
  Cal3_S2();
  Cal3_S2(double fx, double fy, double s, double u0, double v0);

  // Testable
  void print(string s) const;
  bool equals(const gtsam::Cal3_S2& pose, double tol) const;

  // Manifold
  static size_t Dim();
  size_t dim() const;
  gtsam::Cal3_S2 retract(Vector v) const;
  Vector localCoordinates(const gtsam::Cal3_S2& c) const;

  // Action on Point2
  gtsam::Point2 calibrate(const gtsam::Point2& p) const;
  gtsam::Point2 uncalibrate(const gtsam::Point2& p) const;

  // Standard Interface
  double fx() const;
  double fy() const;
  double skew() const;
  double px() const;
  double py() const;
  gtsam::Point2 principalPoint() const;
  Vector vector() const;
  Matrix matrix() const;
  Matrix matrix_inverse() const;
};

class Cal3_S2Stereo {
  // Standard Constructors
  Cal3_S2Stereo();
  Cal3_S2Stereo(double fx, double fy, double s, double u0, double v0, double b);

  // Testable
  void print(string s) const;
  bool equals(const gtsam::Cal3_S2Stereo& pose, double tol) const;

<<<<<<< HEAD
  // Manifold
  static size_t Dim();
  size_t dim() const;
  gtsam::Cal3_S2Stereo retract(Vector v) const;
  Vector localCoordinates(const gtsam::Cal3_S2Stereo& c) const;

  // Action on Point2
  gtsam::Point2 calibrate(const gtsam::Point2& p) const;
  gtsam::Point2 uncalibrate(const gtsam::Point2& p) const;

=======
>>>>>>> d9100aad
  // Standard Interface
  double fx() const;
  double fy() const;
  double skew() const;
  double px() const;
  double py() const;
  gtsam::Point2 principalPoint() const;
<<<<<<< HEAD
  Vector vector() const;
  Matrix matrix() const;
  Matrix matrix_inverse() const;
=======
>>>>>>> d9100aad
  double baseline() const;
};

class CalibratedCamera {
  // Standard Constructors and Named Constructors
	CalibratedCamera();
	CalibratedCamera(const gtsam::Pose3& pose);
	CalibratedCamera(const Vector& v);
  gtsam::CalibratedCamera level(const gtsam::Pose2& pose2, double height);

  // Testable
	void print(string s) const;
	bool equals(const gtsam::CalibratedCamera& camera, double tol) const;

  // Manifold
  static size_t Dim();
  size_t dim() const;
  gtsam::CalibratedCamera retract(const Vector& d) const;
  Vector localCoordinates(const gtsam::CalibratedCamera& T2) const;
<<<<<<< HEAD

  // Group
  gtsam::CalibratedCamera compose(const gtsam::CalibratedCamera& c) const;
  gtsam::CalibratedCamera inverse() const;

  // Action on Point3
  gtsam::Point2 project(const gtsam::Point3& point) const;
  static gtsam::Point2 project_to_camera(const gtsam::Point3& cameraPoint);

  // Standard Interface
	gtsam::Pose3 pose() const;
  double range(const gtsam::Point3& p) const; // TODO: Other overloaded range methods
=======

  // Group
  gtsam::CalibratedCamera compose(const gtsam::CalibratedCamera& c) const;
  gtsam::CalibratedCamera inverse() const;

  // Action on Point3
  gtsam::Point2 project(const gtsam::Point3& point) const;
  static gtsam::Point2 project_to_camera(const gtsam::Point3& cameraPoint);

  // Standard Interface
	gtsam::Pose3 pose() const;
  double range(const gtsam::Point3& p) const; // TODO: Other overloaded range methods
};


class SimpleCamera {
  // Standard Constructors and Named Constructors
	SimpleCamera();
	SimpleCamera(const gtsam::Pose3& pose, const gtsam::Cal3_S2& k);
	SimpleCamera(const gtsam::Cal3_S2& k, const gtsam::Pose3& pose);

  // Testable
	void print(string s) const;
	bool equals(const gtsam::SimpleCamera& camera, double tol) const;

  // Action on Point3
	gtsam::Point2 project(const gtsam::Point3& point);
	static gtsam::Point2 project_to_camera(const gtsam::Point3& cameraPoint);

	// Backprojection
	gtsam::Point3 backproject(const gtsam::Point2& pi, double scale) const;
	gtsam::Point3 backproject_from_camera(const gtsam::Point2& pi, double scale) const;

  // Standard Interface
	gtsam::Pose3 pose() const;
>>>>>>> d9100aad
};

//*************************************************************************
// inference
//*************************************************************************



//*************************************************************************
// linear
//*************************************************************************

class SharedGaussian {
	SharedGaussian(Matrix covariance);
	void print(string s) const;
};

class SharedDiagonal {
	SharedDiagonal(Vector sigmas);
	void print(string s) const;
	Vector sample() const;
};

class SharedNoiseModel {
	static gtsam::SharedNoiseModel Sigmas(Vector sigmas);
	static gtsam::SharedNoiseModel Sigma(size_t dim, double sigma);
	static gtsam::SharedNoiseModel Precisions(Vector precisions);
	static gtsam::SharedNoiseModel Precision(size_t dim, double precision);
	static gtsam::SharedNoiseModel Unit(size_t dim);
	static gtsam::SharedNoiseModel SqrtInformation(Matrix R);
	static gtsam::SharedNoiseModel Covariance(Matrix covariance);
	void print(string s) const;
};

class VectorValues {
	VectorValues();
	VectorValues(size_t nVars, size_t varDim);
	void print(string s) const;
	bool equals(const gtsam::VectorValues& expected, double tol) const;
	size_t size() const;
	void insert(size_t j, Vector value);
};

class GaussianConditional {
	GaussianConditional(size_t key, Vector d, Matrix R, Vector sigmas);
	GaussianConditional(size_t key, Vector d, Matrix R, size_t name1, Matrix S,
			Vector sigmas);
	GaussianConditional(size_t key, Vector d, Matrix R, size_t name1, Matrix S,
			size_t name2, Matrix T, Vector sigmas);
	void print(string s) const;
	bool equals(const gtsam::GaussianConditional &cg, double tol) const;
};

class GaussianDensity {
	GaussianDensity(size_t key, Vector d, Matrix R, Vector sigmas);
	void print(string s) const;
	Vector mean() const;
	Matrix information() const;
	Matrix covariance() const;
};

class GaussianBayesNet {
	GaussianBayesNet();
	void print(string s) const;
	bool equals(const gtsam::GaussianBayesNet& cbn, double tol) const;
	void push_back(gtsam::GaussianConditional* conditional);
	void push_front(gtsam::GaussianConditional* conditional);
};

class GaussianFactor {
	void print(string s) const;
	bool equals(const gtsam::GaussianFactor& lf, double tol) const;
	double error(const gtsam::VectorValues& c) const;
};

class JacobianFactor {
	JacobianFactor();
	JacobianFactor(Vector b_in);
	JacobianFactor(size_t i1, Matrix A1, Vector b,
			const gtsam::SharedDiagonal& model);
	JacobianFactor(size_t i1, Matrix A1, size_t i2, Matrix A2, Vector b,
			const gtsam::SharedDiagonal& model);
	JacobianFactor(size_t i1, Matrix A1, size_t i2, Matrix A2, size_t i3, Matrix A3,
			Vector b, const gtsam::SharedDiagonal& model);
	void print(string s) const;
	bool equals(const gtsam::GaussianFactor& lf, double tol) const;
	bool empty() const;
	Vector getb() const;
	double error(const gtsam::VectorValues& c) const;
	gtsam::GaussianConditional* eliminateFirst();
};

class HessianFactor {
	HessianFactor(const gtsam::HessianFactor& gf);
	HessianFactor();
	HessianFactor(size_t j, Matrix G, Vector g, double f);
	HessianFactor(size_t j, Vector mu, Matrix Sigma);
	HessianFactor(size_t j1, size_t j2, Matrix G11, Matrix G12, Vector g1, Matrix G22,
			Vector g2, double f);
	HessianFactor(size_t j1, size_t j2, size_t j3, Matrix G11, Matrix G12, Matrix G13,
			Vector g1, Matrix G22, Matrix G23, Vector g2, Matrix G33, Vector g3,
			double f);
	HessianFactor(const gtsam::GaussianConditional& cg);
	HessianFactor(const gtsam::GaussianFactor& factor);
	void print(string s) const;
	bool equals(const gtsam::GaussianFactor& lf, double tol) const;
	double error(const gtsam::VectorValues& c) const;
};

class GaussianFactorGraph {
	GaussianFactorGraph();
	GaussianFactorGraph(const gtsam::GaussianBayesNet& CBN);

	// From FactorGraph
	void push_back(gtsam::GaussianFactor* factor);
	void print(string s) const;
	bool equals(const gtsam::GaussianFactorGraph& lfgraph, double tol) const;
	size_t size() const;

	// Building the graph
	void add(gtsam::JacobianFactor* factor);
	// all these won't work as MATLAB can't handle overloading
//	void add(Vector b);
//	void add(size_t key1, Matrix A1, Vector b, const gtsam::SharedDiagonal& model);
//	void add(size_t key1, Matrix A1, size_t key2, Matrix A2, Vector b,
//			const gtsam::SharedDiagonal& model);
//	void add(size_t key1, Matrix A1, size_t key2, Matrix A2, size_t key3, Matrix A3,
//			Vector b, const gtsam::SharedDiagonal& model);
//	void add(gtsam::HessianFactor* factor);

	// error and probability
	double error(const gtsam::VectorValues& c) const;
	double probPrime(const gtsam::VectorValues& c) const;

	// combining
	static gtsam::GaussianFactorGraph combine2(
			const gtsam::GaussianFactorGraph& lfg1,
			const gtsam::GaussianFactorGraph& lfg2);
	void combine(const gtsam::GaussianFactorGraph& lfg);

	// Conversion to matrices
	Matrix sparseJacobian_() const;
	Matrix denseJacobian() const;
	Matrix denseHessian() const;
};

class GaussianSequentialSolver {
	GaussianSequentialSolver(const gtsam::GaussianFactorGraph& graph,
			bool useQR);
	gtsam::GaussianBayesNet* eliminate() const;
	gtsam::VectorValues* optimize() const;
	gtsam::GaussianFactor* marginalFactor(size_t j) const;
	Matrix marginalCovariance(size_t j) const;
};

class KalmanFilter {
	KalmanFilter(size_t n);
	// gtsam::GaussianDensity* init(Vector x0, const gtsam::SharedDiagonal& P0);
	gtsam::GaussianDensity* init(Vector x0, Matrix P0);
	void print(string s) const;
	static size_t step(gtsam::GaussianDensity* p);
	gtsam::GaussianDensity* predict(gtsam::GaussianDensity* p, Matrix F,
			Matrix B, Vector u, const gtsam::SharedDiagonal& modelQ);
	gtsam::GaussianDensity* predictQ(gtsam::GaussianDensity* p, Matrix F,
			Matrix B, Vector u, Matrix Q);
	gtsam::GaussianDensity* predict2(gtsam::GaussianDensity* p, Matrix A0,
			Matrix A1, Vector b, const gtsam::SharedDiagonal& model);
	gtsam::GaussianDensity* update(gtsam::GaussianDensity* p, Matrix H,
			Vector z, const gtsam::SharedDiagonal& model);
	gtsam::GaussianDensity* updateQ(gtsam::GaussianDensity* p, Matrix H,
			Vector z, Matrix Q);
};

//*************************************************************************
// nonlinear
//*************************************************************************

class Symbol {
	Symbol(char c, size_t j);
	void print(string s) const;
	size_t key() const;
};

class Ordering {
	Ordering();
	void print(string s) const;
	bool equals(const gtsam::Ordering& ord, double tol) const;
	void push_back(size_t key);
};

class NonlinearFactorGraph {
	NonlinearFactorGraph();
};

class Values {
	Values();
	size_t size() const;
	void print(string s) const;
	bool exists(size_t j) const;
};

class Marginals {
	Marginals(const gtsam::NonlinearFactorGraph& graph,
			const gtsam::Values& solution);
	void print(string s) const;
	Matrix marginalCovariance(size_t variable) const;
	Matrix marginalInformation(size_t variable) const;
};

}///\namespace gtsam

//*************************************************************************
// Pose2SLAM
//*************************************************************************

#include <gtsam/slam/pose2SLAM.h>
namespace pose2SLAM {

class Values {
	Values();
	size_t size() const;
	void print(string s) const;
	static pose2SLAM::Values Circle(size_t n, double R);
	void insertPose(size_t key, const gtsam::Pose2& pose);
	gtsam::Pose2 pose(size_t i);
  Vector xs() const;
  Vector ys() const;
  Vector thetas() const;
};

class Graph {
	Graph();

	// FactorGraph
	void print(string s) const;
	bool equals(const pose2SLAM::Graph& fg, double tol) const;
	size_t size() const;
	bool empty() const;
	void remove(size_t i);
	size_t nrFactors() const;

	// NonlinearFactorGraph
	double error(const pose2SLAM::Values& values) const;
	double probPrime(const pose2SLAM::Values& values) const;
	gtsam::Ordering* orderingCOLAMD(const pose2SLAM::Values& values) const;
	gtsam::GaussianFactorGraph* linearize(const pose2SLAM::Values& values,
			const gtsam::Ordering& ordering) const;

	// pose2SLAM-specific
	void addPrior(size_t key, const gtsam::Pose2& pose, const gtsam::SharedNoiseModel& noiseModel);
	void addPoseConstraint(size_t key, const gtsam::Pose2& pose);
	void addOdometry(size_t key1, size_t key2, const gtsam::Pose2& odometry, const gtsam::SharedNoiseModel& noiseModel);
	void addConstraint(size_t key1, size_t key2, const gtsam::Pose2& odometry, const gtsam::SharedNoiseModel& noiseModel);
	pose2SLAM::Values optimize(const pose2SLAM::Values& initialEstimate) const;
	pose2SLAM::Values optimizeSPCG(const pose2SLAM::Values& initialEstimate) const;
	gtsam::Marginals marginals(const pose2SLAM::Values& solution) const;
};

}///\namespace pose2SLAM

//*************************************************************************
// Pose3SLAM
//*************************************************************************

#include <gtsam/slam/pose3SLAM.h>
namespace pose3SLAM {

class Values {
	Values();
	size_t size() const;
	void print(string s) const;
	static pose3SLAM::Values Circle(size_t n, double R);
	void insertPose(size_t key, const gtsam::Pose3& pose);
	gtsam::Pose3 pose(size_t i);
  Vector xs() const;
  Vector ys() const;
  Vector zs() const;
};

class Graph {
	Graph();

	// FactorGraph
	void print(string s) const;
	bool equals(const pose3SLAM::Graph& fg, double tol) const;
	size_t size() const;
	bool empty() const;
	void remove(size_t i);
	size_t nrFactors() const;

	// NonlinearFactorGraph
	double error(const pose3SLAM::Values& values) const;
	double probPrime(const pose3SLAM::Values& values) const;
	gtsam::Ordering* orderingCOLAMD(const pose3SLAM::Values& values) const;
	gtsam::GaussianFactorGraph* linearize(const pose3SLAM::Values& values,
			const gtsam::Ordering& ordering) const;

	// pose3SLAM-specific
	void addPrior(size_t key, const gtsam::Pose3& p, const gtsam::SharedNoiseModel& model);
	void addConstraint(size_t key1, size_t key2, const gtsam::Pose3& z, const gtsam::SharedNoiseModel& model);
	void addHardConstraint(size_t i, const gtsam::Pose3& p);
	pose3SLAM::Values optimize(const pose3SLAM::Values& initialEstimate) const;
	gtsam::Marginals marginals(const pose3SLAM::Values& solution) const;
};

}///\namespace pose3SLAM

//*************************************************************************
// planarSLAM
//*************************************************************************

#include <gtsam/slam/planarSLAM.h>
namespace planarSLAM {

class Values {
	Values();
	size_t size() const;
	void print(string s) const;
	void insertPose(size_t key, const gtsam::Pose2& pose);
	void insertPoint(size_t key, const gtsam::Point2& point);
	gtsam::Pose2 pose(size_t key) const;
	gtsam::Point2 point(size_t key) const;
};

class Graph {
	Graph();

	// FactorGraph
	void print(string s) const;
	bool equals(const planarSLAM::Graph& fg, double tol) const;
	size_t size() const;
	bool empty() const;
	void remove(size_t i);
	size_t nrFactors() const;

	// NonlinearFactorGraph
	double error(const planarSLAM::Values& values) const;
	double probPrime(const planarSLAM::Values& values) const;
	gtsam::Ordering* orderingCOLAMD(const planarSLAM::Values& values) const;
	gtsam::GaussianFactorGraph* linearize(const planarSLAM::Values& values,
			const gtsam::Ordering& ordering) const;

	// planarSLAM-specific
	void addPrior(size_t key, const gtsam::Pose2& pose, const gtsam::SharedNoiseModel& noiseModel);
	void addPoseConstraint(size_t key, const gtsam::Pose2& pose);
	void addOdometry(size_t key1, size_t key2, const gtsam::Pose2& odometry, const gtsam::SharedNoiseModel& noiseModel);
	void addBearing(size_t poseKey, size_t pointKey, const gtsam::Rot2& bearing, const gtsam::SharedNoiseModel& noiseModel);
	void addRange(size_t poseKey, size_t pointKey, double range, const gtsam::SharedNoiseModel& noiseModel);
	void addBearingRange(size_t poseKey, size_t pointKey, const gtsam::Rot2& bearing,double range, const gtsam::SharedNoiseModel& noiseModel);
	planarSLAM::Values optimize(const planarSLAM::Values& initialEstimate);
	gtsam::Marginals marginals(const planarSLAM::Values& solution) const;
};

class Odometry {
	Odometry(size_t key1, size_t key2, const gtsam::Pose2& measured,
			const gtsam::SharedNoiseModel& model);
	void print(string s) const;
	gtsam::GaussianFactor* linearize(const planarSLAM::Values& center,
			const gtsam::Ordering& ordering) const;
};

}///\namespace planarSLAM

//*************************************************************************
// Simulated2D
//*************************************************************************

#include <gtsam/slam/simulated2D.h>
namespace simulated2D {

class Values {
	Values();
	void insertPose(size_t i, const gtsam::Point2& p);
	void insertPoint(size_t j, const gtsam::Point2& p);
	size_t nrPoses() const;
	size_t nrPoints() const;
	gtsam::Point2 pose(size_t i);
	gtsam::Point2 point(size_t j);
};

class Graph {
	Graph();
};

// TODO: add factors, etc.

}///\namespace simulated2D

// Simulated2DOriented Example Domain
#include <gtsam/slam/simulated2DOriented.h>
namespace simulated2DOriented {

class Values {
	Values();
	void insertPose(size_t i, const gtsam::Pose2& p);
	void insertPoint(size_t j, const gtsam::Point2& p);
	size_t nrPoses() const;
	size_t nrPoints() const;
	gtsam::Pose2 pose(size_t i);
	gtsam::Point2 point(size_t j);
};

class Graph {
	Graph();
};

// TODO: add factors, etc.

}///\namespace simulated2DOriented

//*************************************************************************
// VisualSLAM
//*************************************************************************

#include <gtsam/slam/visualSLAM.h>
namespace visualSLAM {

class Values {
  Values();
  void insertPose(size_t key, const gtsam::Pose3& pose);
  void insertPoint(size_t key, const gtsam::Point3& pose);
  size_t size() const;
  void print(string s) const;
  gtsam::Pose3 pose(size_t i);
  gtsam::Point3 point(size_t j);
  bool exists(size_t key);
};

class Graph {
  Graph();

  void print(string s) const;

  double error(const visualSLAM::Values& values) const;
  gtsam::Ordering* orderingCOLAMD(const visualSLAM::Values& values) const;
  gtsam::GaussianFactorGraph* linearize(const visualSLAM::Values& values,
      const gtsam::Ordering& ordering) const;

  // Measurements
  void addMeasurement(const gtsam::Point2& measured, const gtsam::SharedNoiseModel& model,
      size_t poseKey, size_t pointKey, const gtsam::Cal3_S2* K);
  void addStereoMeasurement(const gtsam::StereoPoint2& measured, const gtsam::SharedNoiseModel& model,
      size_t poseKey, size_t pointKey, const gtsam::Cal3_S2Stereo* K);

  // Constraints
  void addPoseConstraint(size_t poseKey, const gtsam::Pose3& p);
  void addPointConstraint(size_t pointKey, const gtsam::Point3& p);

  // Priors
  void addPosePrior(size_t poseKey, const gtsam::Pose3& p, const gtsam::SharedNoiseModel& model);
  void addPointPrior(size_t pointKey, const gtsam::Point3& p, const gtsam::SharedNoiseModel& model);
  void addRangeFactor(size_t poseKey, size_t pointKey, double range, const gtsam::SharedNoiseModel& model);

  visualSLAM::Values optimize(const visualSLAM::Values& initialEstimate) const;
  gtsam::Marginals marginals(const visualSLAM::Values& solution) const;
};

}///\namespace visualSLAM<|MERGE_RESOLUTION|>--- conflicted
+++ resolved
@@ -71,10 +71,7 @@
   // Standard Constructors
 	Point2();
 	Point2(double x, double y);
-<<<<<<< HEAD
-=======
 	Point2(Vector v);
->>>>>>> d9100aad
 
   // Testable
   void print(string s) const;
@@ -178,11 +175,7 @@
 
   // Group
   static gtsam::Rot2 identity();
-<<<<<<< HEAD
-  static gtsam::Rot2 inverse();
-=======
   gtsam::Rot2 inverse();
->>>>>>> d9100aad
   gtsam::Rot2 compose(const gtsam::Rot2& p2) const;
   gtsam::Rot2 between(const gtsam::Rot2& p2) const;
 
@@ -291,13 +284,8 @@
 	static gtsam::Pose2 Expmap(Vector v);
 	static Vector Logmap(const gtsam::Pose2& p);
   Matrix adjointMap() const;
-<<<<<<< HEAD
-  Vector adjoint() const;
-  static Matrix wedge();
-=======
   Vector adjoint(const Vector& xi) const;
   static Matrix wedge(double vx, double vy, double w);
->>>>>>> d9100aad
 
   // Group Actions on Point2
   gtsam::Point2 transform_from(const gtsam::Point2& p) const;
@@ -402,19 +390,6 @@
   void print(string s) const;
   bool equals(const gtsam::Cal3_S2Stereo& pose, double tol) const;
 
-<<<<<<< HEAD
-  // Manifold
-  static size_t Dim();
-  size_t dim() const;
-  gtsam::Cal3_S2Stereo retract(Vector v) const;
-  Vector localCoordinates(const gtsam::Cal3_S2Stereo& c) const;
-
-  // Action on Point2
-  gtsam::Point2 calibrate(const gtsam::Point2& p) const;
-  gtsam::Point2 uncalibrate(const gtsam::Point2& p) const;
-
-=======
->>>>>>> d9100aad
   // Standard Interface
   double fx() const;
   double fy() const;
@@ -422,12 +397,6 @@
   double px() const;
   double py() const;
   gtsam::Point2 principalPoint() const;
-<<<<<<< HEAD
-  Vector vector() const;
-  Matrix matrix() const;
-  Matrix matrix_inverse() const;
-=======
->>>>>>> d9100aad
   double baseline() const;
 };
 
@@ -447,20 +416,6 @@
   size_t dim() const;
   gtsam::CalibratedCamera retract(const Vector& d) const;
   Vector localCoordinates(const gtsam::CalibratedCamera& T2) const;
-<<<<<<< HEAD
-
-  // Group
-  gtsam::CalibratedCamera compose(const gtsam::CalibratedCamera& c) const;
-  gtsam::CalibratedCamera inverse() const;
-
-  // Action on Point3
-  gtsam::Point2 project(const gtsam::Point3& point) const;
-  static gtsam::Point2 project_to_camera(const gtsam::Point3& cameraPoint);
-
-  // Standard Interface
-	gtsam::Pose3 pose() const;
-  double range(const gtsam::Point3& p) const; // TODO: Other overloaded range methods
-=======
 
   // Group
   gtsam::CalibratedCamera compose(const gtsam::CalibratedCamera& c) const;
@@ -496,7 +451,6 @@
 
   // Standard Interface
 	gtsam::Pose3 pose() const;
->>>>>>> d9100aad
 };
 
 //*************************************************************************
