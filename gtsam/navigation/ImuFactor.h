--- conflicted
+++ resolved
@@ -226,16 +226,9 @@
   /** Serialization function */
   friend class boost::serialization::access;
   template<class ARCHIVE>
-<<<<<<< HEAD
   void serialize(ARCHIVE & ar, const unsigned int /*version*/) {
     ar & boost::serialization::make_nvp("NoiseModelFactor5",
-        boost::serialization::base_object<Base>(*this));
-=======
-  void serialize(ARCHIVE & ar, const unsigned int version) {
-    ar
-        & boost::serialization::make_nvp("NoiseModelFactor5",
-            boost::serialization::base_object<Base>(*this));
->>>>>>> 0a0d2a29
+         boost::serialization::base_object<Base>(*this));
     ar & BOOST_SERIALIZATION_NVP(_PIM_);
     ar & BOOST_SERIALIZATION_NVP(gravity_);
     ar & BOOST_SERIALIZATION_NVP(omegaCoriolis_);
