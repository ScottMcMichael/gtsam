--- conflicted
+++ resolved
@@ -6,15 +6,8 @@
   set(CMAKE_MACOSX_RPATH 0)
 endif()
 
-<<<<<<< HEAD
-option(GTSAM_NO_BOOST_CPP17 "Require and use boost" ON)
+set(CMAKE_CXX_STANDARD 17)
 
-if (GTSAM_NO_BOOST_CPP17)
-  set(CMAKE_CXX_STANDARD 17)
-endif()
-
-=======
->>>>>>> 1ecba12c
 # Set the version number for the library
 set (GTSAM_VERSION_MAJOR 4)
 set (GTSAM_VERSION_MINOR 3)
@@ -60,11 +53,7 @@
 include(cmake/HandleGeneralOptions.cmake)   # CMake build options
 
 # Libraries:
-if (GTSAM_NO_BOOST_CPP17)
-  include(cmake/HandleBoost.cmake)            # Boost
-  add_definitions(-DNO_BOOST_CPP17)
-endif()
-  
+include(cmake/HandleBoost.cmake)            # Boost
 include(cmake/HandleCCache.cmake)           # ccache
 include(cmake/HandleCPack.cmake)            # CPack
 include(cmake/HandleEigen.cmake)            # Eigen3
