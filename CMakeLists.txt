
project(GTSAM CXX C)
cmake_minimum_required(VERSION 2.6)

# new feature to Cmake Version > 2.8.12
# Mac ONLY. Define Relative Path on Mac OS
if(NOT DEFINED CMAKE_MACOSX_RPATH)
  set(CMAKE_MACOSX_RPATH 0)
endif()

# Set the version number for the library
set (GTSAM_VERSION_MAJOR 4)
set (GTSAM_VERSION_MINOR 0)
set (GTSAM_VERSION_PATCH 0)
math (EXPR GTSAM_VERSION_NUMERIC "10000 * ${GTSAM_VERSION_MAJOR} + 100 * ${GTSAM_VERSION_MINOR} + ${GTSAM_VERSION_PATCH}")
set (GTSAM_VERSION_STRING "${GTSAM_VERSION_MAJOR}.${GTSAM_VERSION_MINOR}.${GTSAM_VERSION_PATCH}")

###############################################################################
# Gather information, perform checks, set defaults

# Set the default install path to home
#set (CMAKE_INSTALL_PREFIX ${HOME} CACHE PATH "Install prefix for library")

set(CMAKE_MODULE_PATH "${CMAKE_MODULE_PATH}" "${CMAKE_CURRENT_SOURCE_DIR}/cmake")
include(GtsamMakeConfigFile)

# Record the root dir for gtsam - needed during external builds, e.g., ROS
set(GTSAM_SOURCE_ROOT_DIR ${CMAKE_CURRENT_SOURCE_DIR})
message(STATUS "GTSAM_SOURCE_ROOT_DIR: [${GTSAM_SOURCE_ROOT_DIR}]")

# Load build type flags and default to Debug mode
include(GtsamBuildTypes)

# Use macros for creating tests/timing scripts
include(GtsamTesting)
include(GtsamPrinting)

# guard against in-source builds
if(${CMAKE_SOURCE_DIR} STREQUAL ${CMAKE_BINARY_DIR})
  message(FATAL_ERROR "In-source builds not allowed. Please make a new directory (called a build directory) and run CMake from there. You may need to remove CMakeCache.txt. ")
endif()

# See whether gtsam_unstable is available (it will be present only if we're using a git checkout)
if(EXISTS "${PROJECT_SOURCE_DIR}/gtsam_unstable" AND IS_DIRECTORY "${PROJECT_SOURCE_DIR}/gtsam_unstable")
    set(GTSAM_UNSTABLE_AVAILABLE 1)
else()
    set(GTSAM_UNSTABLE_AVAILABLE 0)
endif()


###############################################################################
# Set up options

# Configurable Options
if(GTSAM_UNSTABLE_AVAILABLE)
    option(GTSAM_BUILD_UNSTABLE              "Enable/Disable libgtsam_unstable"          ON)
endif()
option(GTSAM_BUILD_STATIC_LIBRARY        "Build a static gtsam library, instead of shared" OFF)
option(GTSAM_USE_QUATERNIONS             "Enable/Disable using an internal Quaternion representation for rotations instead of rotation matrices. If enable, Rot3::EXPMAP is enforced by default." OFF)
option(GTSAM_POSE3_EXPMAP 			 	 "Enable/Disable using Pose3::EXPMAP as the default mode. If disabled, Pose3::FIRST_ORDER will be used." OFF)
option(GTSAM_ROT3_EXPMAP 			 	 "Ignore if GTSAM_USE_QUATERNIONS is OFF (Rot3::EXPMAP by default). Otherwise, enable Rot3::EXPMAP, or if disabled, use Rot3::CAYLEY." OFF)
option(GTSAM_ENABLE_CONSISTENCY_CHECKS   "Enable/Disable expensive consistency checks"       OFF)
option(GTSAM_WITH_TBB                    "Use Intel Threaded Building Blocks (TBB) if available" ON)
option(GTSAM_WITH_EIGEN_MKL              "Eigen will use Intel MKL if available" ON)
option(GTSAM_WITH_EIGEN_MKL_OPENMP       "Eigen, when using Intel MKL, will also use OpenMP for multithreading if available" ON)
option(GTSAM_THROW_CHEIRALITY_EXCEPTION "Throw exception when a triangulated point is behind a camera" ON)
<<<<<<< HEAD
option(GTSAM_BUILD_PYTHON                "Build Python wrapper statically (increases build time)" OFF)
=======
option(GTSAM_BUILD_PYTHON                "Enable/Disable building & installation of Python module" ON)
>>>>>>> 2f4b3536

# Options relating to MATLAB wrapper
# TODO: Check for matlab mex binary before handling building of binaries
option(GTSAM_INSTALL_MATLAB_TOOLBOX      "Enable/Disable installation of matlab toolbox"  OFF)
option(GTSAM_BUILD_WRAP                  "Enable/Disable building of matlab wrap utility (necessary for matlab interface)" ON)

# Check / set dependent variables for MATLAB wrapper
if(GTSAM_INSTALL_MATLAB_TOOLBOX AND NOT GTSAM_BUILD_WRAP)
	message(FATAL_ERROR "GTSAM_INSTALL_MATLAB_TOOLBOX is enabled, please also enable GTSAM_BUILD_WRAP")
endif()
if(GTSAM_INSTALL_WRAP AND NOT GTSAM_BUILD_WRAP)
	message(FATAL_ERROR "GTSAM_INSTALL_WRAP is enabled, please also enable GTSAM_BUILD_WRAP")
endif()

if(GTSAM_INSTALL_MATLAB_TOOLBOX AND GTSAM_BUILD_STATIC_LIBRARY)
	message(FATAL_ERROR "GTSAM_INSTALL_MATLAB_TOOLBOX and GTSAM_BUILD_STATIC_LIBRARY are both enabled.  The MATLAB wrapper cannot be compiled with a static GTSAM library because mex modules are themselves shared libraries.  If you want a self-contained mex module, enable GTSAM_MEX_BUILD_STATIC_MODULE instead of GTSAM_BUILD_STATIC_LIBRARY.")
endif()

# Flags for choosing default packaging tools
set(CPACK_SOURCE_GENERATOR "TGZ" CACHE STRING "CPack Default Source Generator")
set(CPACK_GENERATOR        "TGZ" CACHE STRING "CPack Default Binary Generator")

###############################################################################
# Find boost

# To change the path for boost, you will need to set:
# BOOST_ROOT: path to install prefix for boost
# Boost_NO_SYSTEM_PATHS: set to true to keep the find script from ignoring BOOST_ROOT

# If using Boost shared libs, disable auto linking
if(MSVC)
	# Some libraries, at least Boost Program Options, rely on this to export DLL symbols
	# Disable autolinking
	if(NOT Boost_USE_STATIC_LIBS)
		add_definitions(-DBOOST_ALL_NO_LIB)
	  add_definitions(-DBOOST_ALL_DYN_LINK)
	endif()
endif()

find_package(Boost 1.43 COMPONENTS serialization system filesystem thread program_options date_time regex timer chrono)

# Required components
if(NOT Boost_SERIALIZATION_LIBRARY OR NOT Boost_SYSTEM_LIBRARY OR NOT Boost_FILESYSTEM_LIBRARY OR
    NOT Boost_THREAD_LIBRARY OR NOT Boost_DATE_TIME_LIBRARY OR NOT Boost_REGEX_LIBRARY)
  message(FATAL_ERROR "Missing required Boost components >= v1.43, please install/upgrade Boost or configure your search paths.")
endif()

option(GTSAM_DISABLE_NEW_TIMERS "Disables using Boost.chrono for timing" OFF)
# Allow for not using the timer libraries on boost < 1.48 (GTSAM timing code falls back to old timer library)
set(GTSAM_BOOST_LIBRARIES
    ${Boost_SERIALIZATION_LIBRARY} ${Boost_SYSTEM_LIBRARY} ${Boost_FILESYSTEM_LIBRARY}
	${Boost_THREAD_LIBRARY} ${Boost_DATE_TIME_LIBRARY} ${Boost_REGEX_LIBRARY})
if (GTSAM_DISABLE_NEW_TIMERS)
    message("WARNING:  GTSAM timing instrumentation manually disabled")
    add_definitions(-DGTSAM_DISABLE_NEW_TIMERS)
else()
    if(Boost_TIMER_LIBRARY)
      list(APPEND GTSAM_BOOST_LIBRARIES ${Boost_TIMER_LIBRARY} ${Boost_CHRONO_LIBRARY})
    else()
      list(APPEND GTSAM_BOOST_LIBRARIES rt) # When using the header-only boost timer library, need -lrt
      message("WARNING:  GTSAM timing instrumentation will use the older, less accurate, Boost timer library because boost older than 1.48 was found.")
    endif()
endif()


if(NOT (${Boost_VERSION} LESS 105600))
	message("Ignoring Boost restriction on optional lvalue assignment from rvalues")
	add_definitions(-DBOOST_OPTIONAL_ALLOW_BINDING_TO_RVALUES -DBOOST_OPTIONAL_CONFIG_ALLOW_BINDING_TO_RVALUES)
endif()

###############################################################################
# Find TBB
find_package(TBB)

# Set up variables if we're using TBB
if(TBB_FOUND AND GTSAM_WITH_TBB)
	set(GTSAM_USE_TBB 1)  # This will go into config.h
	include_directories(BEFORE ${TBB_INCLUDE_DIRS})
	set(GTSAM_TBB_LIBRARIES "")
	if(TBB_DEBUG_LIBRARIES)
		foreach(lib ${TBB_LIBRARIES})
			list(APPEND GTSAM_TBB_LIBRARIES optimized "${lib}")
		endforeach()
		foreach(lib ${TBB_DEBUG_LIBRARIES})
			list(APPEND GTSAM_TBB_LIBRARIES debug "${lib}")
		endforeach()
	else()
		set(GTSAM_TBB_LIBRARIES ${TBB_LIBRARIES})
	endif()
	list(APPEND GTSAM_ADDITIONAL_LIBRARIES ${GTSAM_TBB_LIBRARIES})
else()
	set(GTSAM_USE_TBB 0)  # This will go into config.h
endif()

###############################################################################
# Prohibit Timing build mode in combination with TBB
if(GTSAM_USE_TBB AND (CMAKE_BUILD_TYPE  STREQUAL "Timing"))
      message(FATAL_ERROR "Timing build mode cannot be used together with TBB. Use a sampling profiler such as Instruments or Intel VTune Amplifier instead.")
endif()


###############################################################################
# Find Google perftools
find_package(GooglePerfTools)


###############################################################################
# Find MKL
find_package(MKL)

if(MKL_FOUND AND GTSAM_WITH_EIGEN_MKL)
    set(GTSAM_USE_EIGEN_MKL 1) # This will go into config.h
    set(EIGEN_USE_MKL_ALL 1) # This will go into config.h - it makes Eigen use MKL
    include_directories(${MKL_INCLUDE_DIR})
    list(APPEND GTSAM_ADDITIONAL_LIBRARIES ${MKL_LIBRARIES})
    
    # --no-as-needed is required with gcc according to the MKL link advisor
    if(CMAKE_CXX_COMPILER_ID STREQUAL "GNU")
        set(CMAKE_EXE_LINKER_FLAGS "${CMAKE_EXE_LINKER_FLAGS} -Wl,--no-as-needed")  
    endif()
else()
    set(GTSAM_USE_EIGEN_MKL 0)
    set(EIGEN_USE_MKL_ALL 0)
endif()

###############################################################################
# Find OpenMP (if we're also using MKL)
find_package(OpenMP)  # do this here to generate correct message if disabled

if(GTSAM_WITH_EIGEN_MKL AND GTSAM_WITH_EIGEN_MKL_OPENMP AND GTSAM_USE_EIGEN_MKL)
    if(OPENMP_FOUND AND GTSAM_USE_EIGEN_MKL AND GTSAM_WITH_EIGEN_MKL_OPENMP)
        set(GTSAM_USE_EIGEN_MKL_OPENMP 1) # This will go into config.h
        set(CMAKE_CXX_FLAGS "${CMAKE_CXX_FLAGS} ${OpenMP_CXX_FLAGS}")
    endif()
endif()


###############################################################################
# Option for using system Eigen or GTSAM-bundled Eigen
### These patches only affect usage of MKL. If you want to enable MKL, you *must*
### use our patched version of Eigen
### See:  http://eigen.tuxfamily.org/bz/show_bug.cgi?id=704 (Householder QR MKL selection)
###       http://eigen.tuxfamily.org/bz/show_bug.cgi?id=705 (Fix MKL LLT return code)
option(GTSAM_USE_SYSTEM_EIGEN "Find and use system-installed Eigen. If 'off', use the one bundled with GTSAM" OFF)

# Switch for using system Eigen or GTSAM-bundled Eigen
if(GTSAM_USE_SYSTEM_EIGEN)
	find_package(Eigen3 REQUIRED)
	include_directories(AFTER "${EIGEN3_INCLUDE_DIR}")
	
	# Use generic Eigen include paths e.g. <Eigen/Core>
    set(GTSAM_EIGEN_INCLUDE_PREFIX "${EIGEN3_INCLUDE_DIR}")
	
	# check if MKL is also enabled - can have one or the other, but not both!
	if(EIGEN_USE_MKL_ALL)
	  message(FATAL_ERROR "MKL cannot be used together with system-installed Eigen, as MKL support relies on patches which are not yet in the system-installed Eigen. Disable either GTSAM_USE_SYSTEM_EIGEN or GTSAM_WITH_EIGEN_MKL")
	endif()
else()
	# Use bundled Eigen include path. 
	# Clear any variables set by FindEigen3
	if(EIGEN3_INCLUDE_DIR)
		set(EIGEN3_INCLUDE_DIR NOTFOUND CACHE STRING "" FORCE)
	endif()
	# Add the bundled version of eigen to the include path so that it can still be included
	# with  #include <Eigen/Core>
	include_directories(BEFORE "gtsam/3rdparty/Eigen/")
	
	# set full path to be used by external projects
	# this will be added to GTSAM_INCLUDE_DIR by gtsam_extra.cmake.in
	set(GTSAM_EIGEN_INCLUDE_PREFIX "${CMAKE_INSTALL_PREFIX}/include/gtsam/3rdparty/Eigen/")
	
endif()

###############################################################################
# Global compile options

# Build list of possible allocators
set(possible_allocators "")
if(GTSAM_USE_TBB)
	list(APPEND possible_allocators TBB)
	set(preferred_allocator TBB)
else()
	list(APPEND possible_allocators BoostPool STL)
	set(preferred_allocator STL)
endif()
if(GOOGLE_PERFTOOLS_FOUND)
	list(APPEND possible_allocators tcmalloc)
endif()

# Check if current allocator choice is valid and set cache option
list(FIND possible_allocators "${GTSAM_DEFAULT_ALLOCATOR}" allocator_valid)
if(allocator_valid EQUAL -1)
	set(GTSAM_DEFAULT_ALLOCATOR ${preferred_allocator} CACHE STRING "Default allocator" FORCE)
else()
	set(GTSAM_DEFAULT_ALLOCATOR ${preferred_allocator} CACHE STRING "Default allocator")
endif()
set_property(CACHE GTSAM_DEFAULT_ALLOCATOR PROPERTY STRINGS ${possible_allocators})
mark_as_advanced(GTSAM_DEFAULT_ALLOCATOR)

# Define compile flags depending on allocator
if("${GTSAM_DEFAULT_ALLOCATOR}" STREQUAL "BoostPool")
	set(GTSAM_ALLOCATOR_BOOSTPOOL 1)
elseif("${GTSAM_DEFAULT_ALLOCATOR}" STREQUAL "STL")
	set(GTSAM_ALLOCATOR_STL 1)
elseif("${GTSAM_DEFAULT_ALLOCATOR}" STREQUAL "TBB")
	set(GTSAM_ALLOCATOR_TBB 1)
elseif("${GTSAM_DEFAULT_ALLOCATOR}" STREQUAL "tcmalloc")
	set(GTSAM_ALLOCATOR_STL 1) # tcmalloc replaces malloc, so to use it we use the STL allocator
	list(APPEND GTSAM_ADDITIONAL_LIBRARIES "tcmalloc")
endif()

# Include boost - use 'BEFORE' so that a specific boost specified to CMake
# takes precedence over a system-installed one.
# Use 'SYSTEM' to ignore compiler warnings in Boost headers
include_directories(BEFORE SYSTEM ${Boost_INCLUDE_DIR})

# Add includes for source directories 'BEFORE' boost and any system include
# paths so that the compiler uses GTSAM headers in our source directory instead
# of any previously installed GTSAM headers.
include_directories(BEFORE
  gtsam/3rdparty/UFconfig
  gtsam/3rdparty/CCOLAMD/Include
  gtsam/3rdparty/metis/include
  gtsam/3rdparty/metis/libmetis
  gtsam/3rdparty/metis/GKlib
  ${PROJECT_SOURCE_DIR}
  ${PROJECT_BINARY_DIR} # So we can include generated config header files
  CppUnitLite)

if(MSVC)
	add_definitions(-D_CRT_SECURE_NO_WARNINGS -D_SCL_SECURE_NO_WARNINGS)
	add_definitions(/wd4251 /wd4275 /wd4251 /wd4661 /wd4344 /wd4503) # Disable non-DLL-exported base class and other warnings
endif()

# GCC 4.8+ complains about local typedefs which we use for shared_ptr etc.
if(CMAKE_CXX_COMPILER_ID STREQUAL "GNU")
  if (NOT CMAKE_CXX_COMPILER_VERSION VERSION_LESS 4.8)
    add_definitions(-Wno-unused-local-typedefs)
  endif()
endif()

# As of XCode 7, clang also complains about this
if(CMAKE_CXX_COMPILER_ID STREQUAL "Clang")
  if (NOT CMAKE_CXX_COMPILER_VERSION VERSION_LESS 7.0)
    add_definitions(-Wno-unused-local-typedefs)
  endif()
endif()

if(GTSAM_ENABLE_CONSISTENCY_CHECKS)
  add_definitions(-DGTSAM_EXTRA_CONSISTENCY_CHECKS)
endif()

###############################################################################
# Add components

# Build CppUnitLite
add_subdirectory(CppUnitLite)

# Build wrap
if (GTSAM_BUILD_WRAP)
    add_subdirectory(wrap)
endif(GTSAM_BUILD_WRAP)

# Build GTSAM library
add_subdirectory(gtsam)

# Build Tests
add_subdirectory(tests)

# Build examples
add_subdirectory(examples)

# Build timing
add_subdirectory(timing)

# Matlab toolbox
if (GTSAM_INSTALL_MATLAB_TOOLBOX)
	add_subdirectory(matlab)
endif()

# Python wrap
if (GTSAM_BUILD_PYTHON)
	include(GtsamPythonWrap)
<<<<<<< HEAD
	wrap_and_install_python(gtsampy.h "${GTSAM_ADDITIONAL_LIBRARIES}" "")
=======

	# NOTE: The automatic generation of python wrapper from the gtsampy.h interface is
	#       not working yet, so we're using a handwritten wrapper files on python/handwritten.
	#       Once the python wrapping from the interface file is working, you can _swap_ the 
	#       comments on the next lines
	
	# wrap_and_install_python(gtsampy.h "${GTSAM_ADDITIONAL_LIBRARIES}" "")
	add_subdirectory(python)

>>>>>>> 2f4b3536
endif()

# Build gtsam_unstable
if (GTSAM_BUILD_UNSTABLE)
    add_subdirectory(gtsam_unstable)
endif(GTSAM_BUILD_UNSTABLE)

# Install config and export files
GtsamMakeConfigFile(GTSAM "${CMAKE_CURRENT_SOURCE_DIR}/gtsam_extra.cmake.in")
export(TARGETS ${GTSAM_EXPORTED_TARGETS} FILE GTSAM-exports.cmake)


# Check for doxygen availability - optional dependency
find_package(Doxygen)

# Doxygen documentation - enabling options in subfolder
if (DOXYGEN_FOUND)
    add_subdirectory(doc)
endif()

# CMake Tools
add_subdirectory(cmake)


###############################################################################
# Set up CPack
set(CPACK_PACKAGE_DESCRIPTION_SUMMARY "GTSAM")
set(CPACK_PACKAGE_VENDOR "Frank Dellaert, Georgia Institute of Technology")
set(CPACK_PACKAGE_CONTACT "Frank Dellaert, dellaert@cc.gatech.edu")
set(CPACK_PACKAGE_DESCRIPTION_FILE "${CMAKE_CURRENT_SOURCE_DIR}/README.md")
set(CPACK_RESOURCE_FILE_LICENSE "${CMAKE_CURRENT_SOURCE_DIR}/LICENSE")
set(CPACK_PACKAGE_VERSION_MAJOR ${GTSAM_VERSION_MAJOR})
set(CPACK_PACKAGE_VERSION_MINOR ${GTSAM_VERSION_MINOR})
set(CPACK_PACKAGE_VERSION_PATCH ${GTSAM_VERSION_PATCH})
set(CPACK_PACKAGE_INSTALL_DIRECTORY "CMake ${CMake_VERSION_MAJOR}.${CMake_VERSION_MINOR}")
#set(CPACK_INSTALLED_DIRECTORIES "doc;.") # Include doc directory
#set(CPACK_INSTALLED_DIRECTORIES ".") # FIXME: throws error
set(CPACK_SOURCE_IGNORE_FILES "/build*;/\\\\.;/makestats.sh$")
set(CPACK_SOURCE_IGNORE_FILES "${CPACK_SOURCE_IGNORE_FILES}" "/gtsam_unstable/")
set(CPACK_SOURCE_IGNORE_FILES "${CPACK_SOURCE_IGNORE_FILES}" "/package_scripts/")
set(CPACK_SOURCE_PACKAGE_FILE_NAME "gtsam-${GTSAM_VERSION_MAJOR}.${GTSAM_VERSION_MINOR}.${GTSAM_VERSION_PATCH}")
#set(CPACK_SOURCE_PACKAGE_FILE_NAME "gtsam-aspn${GTSAM_VERSION_PATCH}") # Used for creating ASPN tarballs

# Deb-package specific cpack
set(CPACK_DEBIAN_PACKAGE_NAME "libgtsam-dev")
set(CPACK_DEBIAN_PACKAGE_DEPENDS "libboost-dev (>= 1.43)") #Example: "libc6 (>= 2.3.1-6), libgcc1 (>= 1:3.4.2-12)")


###############################################################################
# Print configuration variables
message(STATUS "===============================================================")
message(STATUS "================  Configuration Options  ======================")
message(STATUS "  CMAKE_CXX_COMPILER_ID type     : ${CMAKE_CXX_COMPILER_ID}")
message(STATUS "  CMAKE_CXX_COMPILER_VERSION     : ${CMAKE_CXX_COMPILER_VERSION}")
message(STATUS "Build flags                                               ")
print_config_flag(${GTSAM_BUILD_TESTS}                 "Build Tests                    ")
print_config_flag(${GTSAM_BUILD_EXAMPLES_ALWAYS}       "Build examples with 'make all' ")
print_config_flag(${GTSAM_BUILD_TIMING_ALWAYS}         "Build timing scripts with 'make all'")
if (DOXYGEN_FOUND)
    print_config_flag(${GTSAM_BUILD_DOCS}              "Build Docs                     ")
endif()
print_config_flag(${GTSAM_BUILD_STATIC_LIBRARY}        "Build static GTSAM library instead of shared")
print_config_flag(${GTSAM_BUILD_TYPE_POSTFIXES}        "Put build type in library name ")
if(GTSAM_UNSTABLE_AVAILABLE)
    print_config_flag(${GTSAM_BUILD_UNSTABLE}          "Build libgtsam_unstable        ")
endif()
string(TOUPPER "${CMAKE_BUILD_TYPE}" cmake_build_type_toupper)
if(NOT MSVC AND NOT XCODE_VERSION)
    message(STATUS "  Build type                     : ${CMAKE_BUILD_TYPE}")
    message(STATUS "  C compilation flags            : ${CMAKE_C_FLAGS} ${CMAKE_C_FLAGS_${cmake_build_type_toupper}}")
    message(STATUS "  C++ compilation flags          : ${CMAKE_CXX_FLAGS} ${CMAKE_CXX_FLAGS_${cmake_build_type_toupper}}")
endif()
if(GTSAM_USE_SYSTEM_EIGEN)
    message(STATUS "  Use System Eigen               : Yes")
else()
    message(STATUS "  Use System Eigen               : No")
endif()
if(GTSAM_USE_TBB)
	message(STATUS "  Use Intel TBB                  : Yes")
elseif(TBB_FOUND)
	message(STATUS "  Use Intel TBB                  : TBB found but GTSAM_WITH_TBB is disabled")
else()
	message(STATUS "  Use Intel TBB                  : TBB not found")
endif()
if(GTSAM_USE_EIGEN_MKL)
	message(STATUS "  Eigen will use MKL             : Yes")
elseif(MKL_FOUND)
	message(STATUS "  Eigen will use MKL             : MKL found but GTSAM_WITH_EIGEN_MKL is disabled")
else()
	message(STATUS "  Eigen will use MKL             : MKL not found")
endif()
if(GTSAM_USE_EIGEN_MKL_OPENMP)
	message(STATUS "  Eigen will use MKL and OpenMP  : Yes")
elseif(OPENMP_FOUND AND NOT GTSAM_WITH_EIGEN_MKL)
	message(STATUS "  Eigen will use MKL and OpenMP  : OpenMP found but GTSAM_WITH_EIGEN_MKL is disabled")
elseif(OPENMP_FOUND AND NOT MKL_FOUND)
	message(STATUS "  Eigen will use MKL and OpenMP  : OpenMP found but MKL not found")
elseif(OPENMP_FOUND)
	message(STATUS "  Eigen will use MKL and OpenMP  : OpenMP found but GTSAM_WITH_EIGEN_MKL_OPENMP is disabled")
else()
	message(STATUS "  Eigen will use MKL and OpenMP  : OpenMP not found")
endif()
message(STATUS "  Default allocator              : ${GTSAM_DEFAULT_ALLOCATOR}")


message(STATUS "Packaging flags                                               ")
message(STATUS "  CPack Source Generator         : ${CPACK_SOURCE_GENERATOR}")
message(STATUS "  CPack Generator                : ${CPACK_GENERATOR}")

message(STATUS "GTSAM flags                                               ")
print_config_flag(${GTSAM_USE_QUATERNIONS}             "Quaternions as default Rot3    ")
print_config_flag(${GTSAM_ENABLE_CONSISTENCY_CHECKS}   "Runtime consistency checking   ")
print_config_flag(${GTSAM_ROT3_EXPMAP}                 "Rot3 retract is full ExpMap    ")
print_config_flag(${GTSAM_POSE3_EXPMAP}                "Pose3 retract is full ExpMap   ")

message(STATUS "MATLAB toolbox flags                                      ")
print_config_flag(${GTSAM_INSTALL_MATLAB_TOOLBOX}      "Install matlab toolbox         ")
print_config_flag(${GTSAM_BUILD_WRAP}                  "Build Wrap                     ")

message(STATUS "Python module flags                                       ")

if(GTSAM_PYTHON_WARNINGS)
	message(STATUS "  Build python module            : No - dependencies missing")
else()
	print_config_flag(${GTSAM_BUILD_PYTHON}                "Build python module            ")
endif()
if(GTSAM_BUILD_PYTHON)
	message(STATUS "  Python version                 : ${GTSAM_PYTHON_VERSION}")
endif()
message(STATUS "===============================================================")

# Print warnings at the end
if(GTSAM_WITH_TBB AND NOT TBB_FOUND)
	message(WARNING "TBB was not found - this is ok, but note that GTSAM parallelization will be disabled.  Set GTSAM_WITH_TBB to 'Off' to avoid this warning.")
endif()
if(GTSAM_WITH_EIGEN_MKL AND NOT MKL_FOUND)
	message(WARNING "MKL was not found - this is ok, but note that MKL yields better performance.  Set GTSAM_WITH_EIGEN_MKL to 'Off' to disable this warning.")
endif()
if(GTSAM_WITH_EIGEN_MKL_OPENMP AND NOT OPENMP_FOUND AND MKL_FOUND)
	message(WARNING "Your compiler does not support OpenMP - this is ok, but performance may be improved with OpenMP.  Set GTSAM_WITH_EIGEN_MKL_OPENMP to 'Off' to avoid this warning.")
endif()
if(GTSAM_BUILD_PYTHON AND GTSAM_PYTHON_WARNINGS)
	message(WARNING "${GTSAM_PYTHON_WARNINGS}")
endif()

# Include CPack *after* all flags
include(CPack)<|MERGE_RESOLUTION|>--- conflicted
+++ resolved
@@ -64,11 +64,7 @@
 option(GTSAM_WITH_EIGEN_MKL              "Eigen will use Intel MKL if available" ON)
 option(GTSAM_WITH_EIGEN_MKL_OPENMP       "Eigen, when using Intel MKL, will also use OpenMP for multithreading if available" ON)
 option(GTSAM_THROW_CHEIRALITY_EXCEPTION "Throw exception when a triangulated point is behind a camera" ON)
-<<<<<<< HEAD
-option(GTSAM_BUILD_PYTHON                "Build Python wrapper statically (increases build time)" OFF)
-=======
 option(GTSAM_BUILD_PYTHON                "Enable/Disable building & installation of Python module" ON)
->>>>>>> 2f4b3536
 
 # Options relating to MATLAB wrapper
 # TODO: Check for matlab mex binary before handling building of binaries
@@ -352,19 +348,7 @@
 # Python wrap
 if (GTSAM_BUILD_PYTHON)
 	include(GtsamPythonWrap)
-<<<<<<< HEAD
 	wrap_and_install_python(gtsampy.h "${GTSAM_ADDITIONAL_LIBRARIES}" "")
-=======
-
-	# NOTE: The automatic generation of python wrapper from the gtsampy.h interface is
-	#       not working yet, so we're using a handwritten wrapper files on python/handwritten.
-	#       Once the python wrapping from the interface file is working, you can _swap_ the 
-	#       comments on the next lines
-	
-	# wrap_and_install_python(gtsampy.h "${GTSAM_ADDITIONAL_LIBRARIES}" "")
-	add_subdirectory(python)
-
->>>>>>> 2f4b3536
 endif()
 
 # Build gtsam_unstable
